--- conflicted
+++ resolved
@@ -1346,75 +1346,54 @@
 
     private void offsetChildByInset(final View child, final Rect inset, final int layoutDirection) {
         if (!ViewCompat.isLaidOut(child)) {
-<<<<<<< HEAD
-            // The view has not been laid out yet,
-            // so we can't obtain its bounds.
-=======
             // The view has not been laid out yet, so we can't obtain its bounds.
             return;
         }
 
         if (child.getWidth() <= 0 || child.getHeight() <= 0) {
             // Bounds are empty so there is nothing to dodge against, skip...
->>>>>>> abf273c4
             return;
         }
 
         final LayoutParams lp = (LayoutParams) child.getLayoutParams();
-        final int absDodgeInsetEdges = GravityCompat.getAbsoluteGravity(lp.dodgeInsetEdges,
-                layoutDirection);
-
         final Behavior behavior = lp.getBehavior();
-<<<<<<< HEAD
-        final Rect rect = mTempRect3;
-        rect.setEmpty();
-        final Rect bounds = mTempRect5;
-=======
         final Rect dodgeRect = acquireTempRect();
         final Rect bounds = acquireTempRect();
->>>>>>> abf273c4
         bounds.set(child.getLeft(), child.getTop(), child.getRight(), child.getBottom());
 
-        if (behavior != null && behavior.getInsetDodgeRect(this, child, rect)) {
+        if (behavior != null && behavior.getInsetDodgeRect(this, child, dodgeRect)) {
             // Make sure that the rect is within the view's bounds
-<<<<<<< HEAD
-            if (!bounds.contains(rect)) {
+            if (!bounds.contains(dodgeRect)) {
                 throw new IllegalArgumentException("Rect should be within the child's bounds."
-                        + " Rect:" + rect.toShortString() + " | Bounds:" + bounds.toShortString());
-=======
-            if (!bounds.contains(dodgeRect)) {
-                    throw new IllegalArgumentException("Rect should be within the child's bounds."
-                            + " Rect:" + dodgeRect.toShortString()
-                            + " | Bounds:" + bounds.toShortString());
->>>>>>> abf273c4
+                        + " Rect:" + dodgeRect.toShortString()
+                        + " | Bounds:" + bounds.toShortString());
             }
         } else {
-            rect.set(bounds);
-        }
-
-<<<<<<< HEAD
-        if (rect.isEmpty()) {
-=======
+            dodgeRect.set(bounds);
+        }
+
         // We can release the bounds rect now
         releaseTempRect(bounds);
 
         if (dodgeRect.isEmpty()) {
->>>>>>> abf273c4
             // Rect is empty so there is nothing to dodge against, skip...
             releaseTempRect(dodgeRect);
             return;
         }
 
+        final int absDodgeInsetEdges = GravityCompat.getAbsoluteGravity(lp.dodgeInsetEdges,
+                layoutDirection);
+
         boolean offsetY = false;
         if ((absDodgeInsetEdges & Gravity.TOP) == Gravity.TOP) {
-            int distance = rect.top - lp.topMargin - lp.mInsetOffsetY;
+            int distance = dodgeRect.top - lp.topMargin - lp.mInsetOffsetY;
             if (distance < inset.top) {
                 setInsetOffsetY(child, inset.top - distance);
                 offsetY = true;
             }
         }
         if ((absDodgeInsetEdges & Gravity.BOTTOM) == Gravity.BOTTOM) {
-            int distance = getHeight() - rect.bottom - lp.bottomMargin + lp.mInsetOffsetY;
+            int distance = getHeight() - dodgeRect.bottom - lp.bottomMargin + lp.mInsetOffsetY;
             if (distance < inset.bottom) {
                 setInsetOffsetY(child, distance - inset.bottom);
                 offsetY = true;
@@ -1426,14 +1405,14 @@
 
         boolean offsetX = false;
         if ((absDodgeInsetEdges & Gravity.LEFT) == Gravity.LEFT) {
-            int distance = rect.left - lp.leftMargin - lp.mInsetOffsetX;
+            int distance = dodgeRect.left - lp.leftMargin - lp.mInsetOffsetX;
             if (distance < inset.left) {
                 setInsetOffsetX(child, inset.left - distance);
                 offsetX = true;
             }
         }
         if ((absDodgeInsetEdges & Gravity.RIGHT) == Gravity.RIGHT) {
-            int distance = getWidth() - rect.right - lp.rightMargin + lp.mInsetOffsetX;
+            int distance = getWidth() - dodgeRect.right - lp.rightMargin + lp.mInsetOffsetX;
             if (distance < inset.right) {
                 setInsetOffsetX(child, distance - inset.right);
                 offsetX = true;
