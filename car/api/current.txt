--- conflicted
+++ resolved
@@ -378,11 +378,7 @@
   }
 
   public class SeekbarListItem extends androidx.car.widget.ListItem {
-<<<<<<< HEAD
-    ctor public SeekbarListItem(android.content.Context, int, int, android.widget.SeekBar.OnSeekBarChangeListener, java.lang.String);
-=======
     ctor public SeekbarListItem(android.content.Context);
->>>>>>> 7b369b79
     method public static androidx.car.widget.SeekbarListItem.ViewHolder createViewHolder(android.view.View);
     method public int getViewType();
     method protected void onBind(androidx.car.widget.SeekbarListItem.ViewHolder);
@@ -390,22 +386,15 @@
     method public void setPrimaryActionEmptyIcon();
     method public void setPrimaryActionIcon(int);
     method public void setPrimaryActionIcon(android.graphics.drawable.Drawable);
-<<<<<<< HEAD
-=======
     method public void setPrimaryActionIconListener(android.view.View.OnClickListener);
     method public void setProgress(int);
     method public void setSecondaryProgress(int);
->>>>>>> 7b369b79
     method public void setSupplementalEmptyIcon(boolean);
     method public void setSupplementalIcon(int, boolean);
     method public void setSupplementalIcon(android.graphics.drawable.Drawable, boolean);
-<<<<<<< HEAD
-    method public void setSupplementalIcon(android.graphics.drawable.Drawable, boolean, android.view.View.OnClickListener);
-=======
     method public deprecated void setSupplementalIcon(android.graphics.drawable.Drawable, boolean, android.view.View.OnClickListener);
     method public void setSupplementalIconListener(android.view.View.OnClickListener);
     method public void setText(java.lang.String);
->>>>>>> 7b369b79
   }
 
   public static class SeekbarListItem.ViewHolder extends androidx.car.widget.ListItem.ViewHolder {
